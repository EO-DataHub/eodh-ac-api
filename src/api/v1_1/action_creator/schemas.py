--- conflicted
+++ resolved
@@ -165,7 +165,6 @@
 
 
 class ClipFunctionInputs(BaseModel):
-    collection: str
     aoi: Annotated[Polygon | None, Field(None, validate_default=True)]
 
     @field_validator("aoi", mode="before")
@@ -190,15 +189,11 @@
     cancelled = "cancelled"
 
 
-<<<<<<< HEAD
 class WorkflowStepBase(BaseModel):
     order: int
 
 
 class ClipWorkflowStep(WorkflowStepBase):
-=======
-class ClipWorkflowStep(BaseModel):
->>>>>>> 7427fd88
     identifier: Literal["clip"] = "clip"
     inputs: ClipFunctionInputs
 
