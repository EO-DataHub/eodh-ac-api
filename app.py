from __future__ import annotations

from fastapi import FastAPI
from fastapi.middleware.cors import CORSMiddleware

from src.api.v1_0.action_creator.routes import action_creator_router_v1_0
from src.api.v1_0.auth.routes import auth_router_v1_0
from src.api.v1_0.health.routes import health_router_v1_0
<<<<<<< HEAD
from src.api.v1_2.action_creator.routes import action_creator_router_v1_2


def register_api_v1_2(app: FastAPI) -> FastAPI:
    v1_1_app = FastAPI(title="EOPro Action Creator API", version="1.2.0", description="API for Action Creator.")
    v1_1_app.include_router(action_creator_router_v1_2)
    app.mount("/api/v1.2", v1_1_app)
    return app
=======
from src.api.v1_1.action_creator.routes import action_creator_router_v1_1


def register_api_v1_0(app: FastAPI) -> FastAPI:
    v1_0_app = FastAPI(title="EOPro Action Creator API", version="1.0.0", description="API for Action Creator.")
    v1_0_app.include_router(health_router_v1_0)
    v1_0_app.include_router(auth_router_v1_0)
    v1_0_app.include_router(action_creator_router_v1_0)
    app.mount("/api/v1.0", v1_0_app)
    return v1_0_app


def register_api_v1_1(app: FastAPI) -> FastAPI:
    v1_1_app = FastAPI(title="EOPro Action Creator API", version="1.1.0", description="API for Action Creator.")
    v1_1_app.include_router(health_router_v1_0)
    v1_1_app.include_router(auth_router_v1_0)
    v1_1_app.include_router(action_creator_router_v1_1)
    app.mount("/api/v1.1", v1_1_app)
    return v1_1_app
>>>>>>> 484312b2


app = FastAPI(
    title="EOPro Action Creator API",
    version="1.0.0",
    description="API for Action Creator.",
    docs_url=None,
)

<<<<<<< HEAD
v1_0_app = FastAPI(title="EOPro Action Creator API", version="1.0.0", description="API for Action Creator.")


v1_0_app.include_router(health_router_v1_0)
v1_0_app.include_router(auth_router_v1_0)
v1_0_app.include_router(action_creator_router_v1_0)

app.mount("/api/v1.0", v1_0_app)
app.mount("/api/latest", v1_0_app)
=======
app_v1_0 = register_api_v1_0(app)
app_v1_1 = register_api_v1_1(app)
app.mount("/api/latest", app_v1_1)
>>>>>>> 484312b2

app.add_middleware(
    CORSMiddleware,
    allow_origins="*",
    allow_credentials=True,
    allow_methods=["*"],
    allow_headers=["*"],
)<|MERGE_RESOLUTION|>--- conflicted
+++ resolved
@@ -6,60 +6,48 @@
 from src.api.v1_0.action_creator.routes import action_creator_router_v1_0
 from src.api.v1_0.auth.routes import auth_router_v1_0
 from src.api.v1_0.health.routes import health_router_v1_0
-<<<<<<< HEAD
+from src.api.v1_1.action_creator.routes import action_creator_router_v1_1
 from src.api.v1_2.action_creator.routes import action_creator_router_v1_2
 
 
-def register_api_v1_2(app: FastAPI) -> FastAPI:
-    v1_1_app = FastAPI(title="EOPro Action Creator API", version="1.2.0", description="API for Action Creator.")
-    v1_1_app.include_router(action_creator_router_v1_2)
-    app.mount("/api/v1.2", v1_1_app)
-    return app
-=======
-from src.api.v1_1.action_creator.routes import action_creator_router_v1_1
-
-
 def register_api_v1_0(app: FastAPI) -> FastAPI:
-    v1_0_app = FastAPI(title="EOPro Action Creator API", version="1.0.0", description="API for Action Creator.")
-    v1_0_app.include_router(health_router_v1_0)
-    v1_0_app.include_router(auth_router_v1_0)
-    v1_0_app.include_router(action_creator_router_v1_0)
-    app.mount("/api/v1.0", v1_0_app)
-    return v1_0_app
+    sub_app = FastAPI(title="EOPro Action Creator API", version="1.0.0", description="API for Action Creator.")
+    sub_app.include_router(health_router_v1_0)
+    sub_app.include_router(auth_router_v1_0)
+    sub_app.include_router(action_creator_router_v1_0)
+    app.mount("/api/v1.0", sub_app)
+    return sub_app
 
 
 def register_api_v1_1(app: FastAPI) -> FastAPI:
-    v1_1_app = FastAPI(title="EOPro Action Creator API", version="1.1.0", description="API for Action Creator.")
-    v1_1_app.include_router(health_router_v1_0)
-    v1_1_app.include_router(auth_router_v1_0)
-    v1_1_app.include_router(action_creator_router_v1_1)
-    app.mount("/api/v1.1", v1_1_app)
-    return v1_1_app
->>>>>>> 484312b2
+    sub_app = FastAPI(title="EOPro Action Creator API", version="1.1.0", description="API for Action Creator.")
+    sub_app.include_router(health_router_v1_0)
+    sub_app.include_router(auth_router_v1_0)
+    sub_app.include_router(action_creator_router_v1_1)
+    app.mount("/api/v1.1", sub_app)
+    return sub_app
+
+
+def register_api_v1_2(app: FastAPI) -> FastAPI:
+    sub_app = FastAPI(title="EOPro Action Creator API", version="1.2.0", description="API for Action Creator.")
+    sub_app.include_router(health_router_v1_0)
+    sub_app.include_router(auth_router_v1_0)
+    sub_app.include_router(action_creator_router_v1_2)
+    app.mount("/api/v1.1", sub_app)
+    return sub_app
 
 
 app = FastAPI(
     title="EOPro Action Creator API",
     version="1.0.0",
-    description="API for Action Creator.",
+    description="Mockup of an API for Action Creator.",
     docs_url=None,
 )
 
-<<<<<<< HEAD
-v1_0_app = FastAPI(title="EOPro Action Creator API", version="1.0.0", description="API for Action Creator.")
-
-
-v1_0_app.include_router(health_router_v1_0)
-v1_0_app.include_router(auth_router_v1_0)
-v1_0_app.include_router(action_creator_router_v1_0)
-
-app.mount("/api/v1.0", v1_0_app)
-app.mount("/api/latest", v1_0_app)
-=======
 app_v1_0 = register_api_v1_0(app)
 app_v1_1 = register_api_v1_1(app)
-app.mount("/api/latest", app_v1_1)
->>>>>>> 484312b2
+app_v1_2 = register_api_v1_1(app)
+app.mount("/api/latest", app_v1_2)
 
 app.add_middleware(
     CORSMiddleware,
