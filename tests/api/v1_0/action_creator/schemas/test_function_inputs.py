--- conflicted
+++ resolved
@@ -16,11 +16,7 @@
     WaterQualityIndex,
 )
 from src.consts.action_creator import FUNCTIONS_REGISTRY
-<<<<<<< HEAD
-from src.consts.geometries import UK_AOI
-=======
 from src.consts.aoi import UK_AOI
->>>>>>> 484312b2
 
 if TYPE_CHECKING:
     from _pytest.fixtures import FixtureRequest
