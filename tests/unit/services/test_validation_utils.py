--- conflicted
+++ resolved
@@ -2,11 +2,7 @@
 
 import pytest
 
-<<<<<<< HEAD
-from src.consts.geometries import HEATHROW_AOI, UK_AOI
-=======
 from src.consts.aoi import HEATHROW_AOI, UK_AOI
->>>>>>> 484312b2
 from src.services.validation_utils import ensure_area_smaller_than
 
 
