--- conflicted
+++ resolved
@@ -4,61 +4,17 @@
   pull_request:
     branches:
       - main
-<<<<<<< HEAD
 
 permissions:
   pull-requests: write
-=======
-permissions: write-all
->>>>>>> 6c9ccea6
 
 jobs:
   pr-checks:
-    defaults:
-      run:
-        shell: bash -l {0}
     runs-on: ubuntu-latest
 
     steps:
-<<<<<<< HEAD
-    - name: Check out the repository
-      uses: actions/checkout@v4
-
-    - name: Set up Python 3.11
-      uses: actions/setup-python@v2
-      with:
-        python-version: '3.11'
-
-    - name: Install dependencies
-      run: |
-        python -m pip install -r requirements.txt
-        pip install pre-commit pytest pytest-asyncio pytest-cov pytest-mock pytest-pretty
-        pre-commit install
-
-    - name: Run simplified pre-commit hooks
-      run: |
-        SKIP=pytest-check pre-commit run --all-files
-
-    - name: Run unit tests
-      run: |
-        pytest -vv --cov=src tests/ --cov-report xml:coverage/coverage.xml
-      env:
-        EODH_AUTH__BASE_URL: ${{ secrets.EODH_AUTH__BASE_URL }}
-        EODH_AUTH__REALM: ${{ secrets.EODH_AUTH__REALM }}
-        EODH_AUTH__USERNAME: ${{ secrets.EODH_AUTH__USERNAME }}
-        EODH_AUTH__PASSWORD: ${{ secrets.EODH_AUTH__PASSWORD }}
-        EODH_AUTH__CLIENT_ID: ${{ secrets.EODH_AUTH__CLIENT_ID }}
-        EODH_AUTH__CLIENT_SECRET: ${{ secrets.EODH_AUTH__CLIENT_SECRET }}
-        ADES__URL: ${{ secrets.ADES__URL }}
-        ADES__OGC_PROCESSES_API_PATH: ${{ secrets.ADES__OGC_PROCESSES_API_PATH }}
-        ADES__OGC_JOBS_API_PATH: ${{ secrets.ADES__OGC_JOBS_API_PATH }}
-
-    - name: Get code coverage
-      uses: orgoro/coverage@v3.2
-      with:
-=======
       - name: Check out the repository
-        uses: actions/checkout@v2
+        uses: actions/checkout@v4
 
       - name: Set up Python 3.11
         uses: actions/setup-python@v2
@@ -85,11 +41,13 @@
           EODH_AUTH__PASSWORD: ${{ secrets.EODH_AUTH__PASSWORD }}
           EODH_AUTH__CLIENT_ID: ${{ secrets.EODH_AUTH__CLIENT_ID }}
           EODH_AUTH__CLIENT_SECRET: ${{ secrets.EODH_AUTH__CLIENT_SECRET }}
+          ADES__URL: ${{ secrets.ADES__URL }}
+          ADES__OGC_PROCESSES_API_PATH: ${{ secrets.ADES__OGC_PROCESSES_API_PATH }}
+          ADES__OGC_JOBS_API_PATH: ${{ secrets.ADES__OGC_JOBS_API_PATH }}
 
       - name: Get code coverage
         uses: orgoro/coverage@v3.2
         with:
->>>>>>> 6c9ccea6
           coverageFile: coverage/coverage.xml
           token: ${{ secrets.GITHUB_TOKEN }}
           thresholdAll: 0.0
